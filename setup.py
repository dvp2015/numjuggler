--- conflicted
+++ resolved
@@ -1,40 +1,19 @@
-<<<<<<< HEAD
-from distutils.core import setup
-
-setup(name='numjuggler',
-      # version: X.Y.Z, where:
-      #    X -- major version. Different major versions are not back-compatible.
-      #         New major version number, when code is rewritten
-      #
-      #    Y -- minor version. New minor version, when new function(s) added.
-      #
-      #    Z -- update, new update number when a bug is fixed.
-      version='2.10a.9',
-      description='MCNP input file renumbering tool',
-      author='A.Travleev',
-      author_email='anton.travleev@kit.edu',
-      packages=['numjuggler', ],
-      # scripts = ['numjuggler/numjuggler'],
-      entry_points = {'console_scripts': ['numjuggler = numjuggler.main:main']},
-      )
-=======
-from setuptools import setup, find_packages
-#from distutils.core import setup
-
-setup(name='numjuggler',
-      # version: X.Y.Z, where:
-      #    X -- major version. Different major versions are not back-compatible.
-      #         New major version number, when code is rewritten
-      #
-      #    Y -- minor version. New minor version, when new function(s) added.
-      #
-      #    Z -- update, new update number when a bug is fixed.
-      version='2.12a.9',
-      description='MCNP input file renumbering tool',
-      author='A.Travleev',
-      author_email='anton.travleev@kit.edu',
-      packages=['numjuggler', ],
-      # scripts = ['numjuggler/numjuggler'],
-      entry_points = {'console_scripts': ['numjuggler = numjuggler.main:main']},
-      )
->>>>>>> 0d2230bc
+from setuptools import setup, find_packages
+#from distutils.core import setup
+
+setup(name='numjuggler',
+      # version: X.Y.Z, where:
+      #    X -- major version. Different major versions are not back-compatible.
+      #         New major version number, when code is rewritten
+      #
+      #    Y -- minor version. New minor version, when new function(s) added.
+      #
+      #    Z -- update, new update number when a bug is fixed.
+      version='2.12a.9',
+      description='MCNP input file renumbering tool',
+      author='A.Travleev',
+      author_email='anton.travleev@kit.edu',
+      packages=['numjuggler', ],
+      # scripts = ['numjuggler/numjuggler'],
+      entry_points = {'console_scripts': ['numjuggler = numjuggler.main:main']},
+      )