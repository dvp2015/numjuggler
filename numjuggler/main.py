--- conflicted
+++ resolved
@@ -1,1057 +1,562 @@
-<<<<<<< HEAD
-#!/usr/bin/env python
-
-import argparse as ap
-import os.path
-from numjuggler import numbering as mn
-from numjuggler import parser as mp
-
-
-# help messages already wrapped:
-help_c = """
-Cell number increment. If an integer is given, it is added to all cell numbers
-(negative entries are valid as well). If "i" is given, cell numbers are
-replaced by their sequence numbers, in the order as they appear in the input
-file (the 1-st cell becomes number 1, etc)
-"""[1:]  # here I remove the 1-st newline
-
-help_s = '{} number increment, similar to "-c"'
-
-dhelp = {}
-dhelp['mode'] = """
-EXECUTION MODES
----------------
-
-The "--mode" argument defines the execution mode of the script. It can have the
-following string values:
-
-
-renum:
-    The default mode. Cells, surfaces, materials and universes are renamed
-    according to the -c, -s, -m, -u or --map command line options. The original
-    MCNP input file is not modified, the input file with renamed elements in
-    written to std.out.
-
-
-info:
-    The input file is analysed and ranges of used numbers for cells, surfaces,
-    ets. is written to std.out. Note that output of this mode can be used
-    (after necessary modifications) as input to the --map option.
-
-    The first two columns specify type (cells, surfaces, etc.) and the range of
-    used numbers. The third column shows the amount of numbers in current range,
-    and the last column shows how many numbers left unused between the current
-    and previous ranges.
-
-
-wrap:
-    Wrap lines in the MCNP input file to fit the 80-chars limit. Wrapped only
-    meaningful parts of the lines: if a line exceed 80 characters due to
-    comments (i.e.  any entries after "$" or "&"), it is not wrapped.
-
-
-rems:
-    Replace multiple spaces with only one space. This operation is performed
-    only to the meaningful parts of the input file, i.e. comments are leaved
-    unchanged.
-
-
-uexp:
-    Add explicit "u=0" to cells with no "u" parameter. This can be useful when
-    combining several input files into one model using universes. When cells
-    have explicit zero universes, they can be renumbered using the -u or --map
-    option in subsequent runs.  
-
-split: 
-    Split input into several files containing separate blocks. Output is written
-    to files
-
-        inp.1message
-        inp.2title
-        inp.3cells
-        inp.4surfaces
-        inp.5data
-
-    where inp is replaced by the name of the ofiginal input file. Note that
-    separate blocks do not contain blank lines. In order to concatenate block files 
-    together into a single input, one needs to insert blank lines:
-
-    > numjuggler --mode split inp_
-    > cat inp_.[1-5]* > inp2_          # inp2_ lacks all blank lines
-    > echo '' > bl
-    > cat inp_.1* bl inp_.2* bl inp_.3* bl inp_.4* bl inp_.5* bl > inp3_ # inp3_ is equivalent to inp_
-
-
-mdupl:
-    remove duplicate material cards. If an input file contains several mateiral
-    cards with the same name (number), only the first one is kept, the other
-    are skipped.  """
-
-dhelp['map'] = """
-MAP FILE GENERAL INFO
----------------------
-
-Mapping rules can be specified in a separate file that is read when --map
-option is given.
-
-Different from the -c, -s, -m and -u options, in the map file one can specify
-mapping rules for separate ranges. Ultimately, all new cell, surface, material
-or universe names can be given explicitly.
-
-
-MAP FILE FORMAT
----------------
-
-The map file consists of lines of the following form:
-
-    t [range]: [+-]D
-
-The first entry, t, is a one character type specification: "c" for cells, "s"
-for surfaces, "m" for materials and "u" for universes.
-
-It is optionally followed by the range specifier that can be one number, for
-example "10", or two numbers delimited by two dashes, for example "10 -- 25". If
-the range is omitted, the line defines the default mapping, i.e. it is applied
-to elements not entering to all other ranges.
-
-The semicolon, ":", delimits the range specification from the specification of
-the mapping rule.  It is followed by an integer, optionally signed. This
-integer defines an increment to which numbers in the current range are
-increased. The mapping is than N -> N+D, where N is the original number from the
-range [N1, N2].
-
-When unsigned integer "D" is given on the line with range specification, i.e.
-with "N1" or "N1 -- N2", it is considered as the first element of the mapped
-range. Mapping in this case is N -> N+D-N1, where N in [N1, N2].
-
-
-MAP FILE EXAMPLES
------------------
-
-In the example below, cells from 1 to 10 inclusive are renamed to the range from
-11 to 20, cell 200 is renamed to 250 and to all other cells numbers are
-incremented by 1000:
-
-    c 1 -- 10: +10    # explicit sign means increment
-    c 200:     250    # no sign means new number
-    c:        1000    # all other cell numbers increment by 1000
-
-Another example specifies that only universe number 0 should be modified:
-
-    u 0: 10          # universe 0 will become number 10
-    u: 0             # not necessary, while the trivial mapping is by default.
-
-
-Provide all cell numbers explicitly (assume that input file has cells from 1 to
-5):
-
-    c 1: 12
-    c 2: 14
-    c 3: 16
-    c 4: 18
-    c 5: 20
-
-Note that the --mode info option gives a list of all used ranges and can be used
-as a basis for the mapping file.
-
-Only lines beginning with "c", "s", "u" or "m" and having the semicolon ":" are
-taken into account; all other lines are ignored. After the semicolon, only one
-entry is taken into account.
-
-"""
-
-dhelp['examples'] = """
-INVOCATION EXAMPLES
--------------------
-
-Get extended help:
-
-  > mcnp.juggler -h mode
-  > mcnp.juggler -h map
-
-
-Prepare model for insertion into another as universe 10:
-
-  > mcnp.juggler --mode uexp inp > inp1     # add u=0 to real-world cells
-  > echo "u0: 10 " > map.txt                # generate mapping file
-  > mcnp.juggler --map map.txt inp1 > inp2  # replace u=0 with u=10
-  > mcnp.juggler --mode wrap inp2 > inp3    # ensure all lines shorter 80 chars.
-
-
-Rename all cells and surfaces by adding 1000:
-
-  > mcnp.juggler -s 1000 -c 1000 inp > inp1
-  > mcnp.juggler --mode wrap inp1 > inp2    # ensure all lines shorter 80 chars.
-
-
-Rename all cells and surfaces by incrementing numbers as they appear in the
-input file. To check renumbering, store log and use it on the next step as the
-map file to perform the reverse renumbering.  Finally, remove extra spaces from
-the resulting file and original one, in order to simplify visual comparison:
-
-  > mcnp.juggler -c i -s i --log i1.log i1 > i2
-  > mcnp.juggler --map i1.log i2 > i3       # apply log as map file for reverse renubmering
-  > mcnp.juggler --mode rems i1 > c1        # remove extra spaces from original input
-  > mcnp.juggler --mode rems i3 > c3        # and from result of reverse renumbering
-  > vimdiff c1 c3                           # compare files visually
-
-
-"""
-
-dhelp['limitations'] = """
-LIMITATIONS
------------
-
-Cell parameters can be read only from the cell cards block. Cell parameters
-specified in the data cards block are ignored.
-
-Only subset of data cards is parsed to find cell, surface, etc. numbers. For
-example, cell and surface numbers will be recognized in a tally card, but
-material numbers will not be found in tally multiplier card. Also, cell and
-surface numbers in the source-related cards are nor recognized.
-
-Only a subset of execution modes were tested on the C-lite model. Current
-implementation is rather ineffective: complete renumbering of cells and
-surfaces in C-lite takes 5 -- 10 min.
-
-
-"""
-
-descr = """
-Renumber cells, surfaces, materials and universes in MCNP input file. The
-original MCNP input file name must be given as command line option, the modified
-MCNP input file is written to std.out." """[1:]
-
-# dhelp keys as a string, with the last ',' replaced with 'or' for more humanity
-dhelp_keys = str(dhelp.keys())[1:-1][::-1].replace(',', ' ro ', 1)[::-1]
-
-epilog = """
-Specify {} after -h for additional help.
-"""[1:].format(dhelp_keys)
-
-
-def main():
-    p = ap.ArgumentParser(prog='numjuggler', description=descr, epilog=epilog) # formatter_class=ap.RawTextHelpFormatter)
-    p.add_argument('inp', help='MCNP input file')
-    p.add_argument('-c', help=help_c, type=str, default='0')
-    p.add_argument('-s', help=help_s.format('Surface'), type=str, default='0')
-    p.add_argument('-m', help=help_s.format('Material'), type=str, default='0')
-    p.add_argument('-u', help=help_s.format('Universe'), type=str, default='0')
-    p.add_argument('--map', type=str, help='File, containing descrption of mapping. When specified, options "-c", "-s", "-m" and "-u" are ignored.', default='')
-    p.add_argument('--mode', type=str, help='Execution mode, "renum" by default', choices=['renum', 'info', 'wrap', 'uexp', 'rems', 'split', 'mdupl', 'sdupl', 'msimp', 'extr'], default='renum')
-    p.add_argument('--debug', help='Additional output for debugging', action='store_true')
-    p.add_argument('--log', type=str, help='Log file.', default='')
-
-    # parse help option in another parser:
-    ph = ap.ArgumentParser(add_help=False)
-    ph.add_argument('-h', help='Print help and exit', nargs='?', default='', const='gen')
-    harg, clo = ph.parse_known_args()
-    if harg.h:
-        if harg.h == 'gen':
-            p.print_help()
-        elif harg.h in dhelp.keys():
-            print dhelp[harg.h]
-        else:
-            print 'No help for ', harg.h
-            print 'Available help options: ', dhelp_keys
-    else:
-        args = p.parse_args(clo)
-        if args.debug:
-            # args.inp can be a path with folders. Ensure that the prefix
-            # 'debug.juggler' is added to the base filename only.
-            d, f = os.path.split(args.inp)
-            debug_file_name = os.path.join(d, 'debug.juggler.' + f)
-            # print
-            # print 'Debug info written to ', debug_file_name
-            # print
-            debuglog = open(debug_file_name, 'w')
-            print >> debuglog, 'command line arguments:', args
-        else:
-            debuglog = None
-
-        # process input file only once:
-        cards = list(mp.get_cards(args.inp, debuglog))
-
-        if args.mode == 'info':
-            indent = ' '*8
-            for c in cards:
-                c.get_values()
-            d = mn.get_numbers(cards)
-
-            if args.debug:
-                types = sorted(d.keys())
-            else:
-                types = ['cel', 'sur', 'mat', 'u', 'tal', 'tr']
-            for t in types:
-                nset = set(d.get(t, []))
-                print '-'* 40, t, len(nset)
-                rp = None
-                for r1, r2 in mn._get_ranges_from_set(nset):
-                    print '{}{:>3s}'.format(indent, t[0]),
-                    if r1 == r2:
-                        rs = ' {}'.format(r1)
-                    else:
-                        rs = ' {} -- {}'.format(r1, r2)
-                    if rp != None:
-                        fr = '{}'.format(r1 - rp - 1)
-                    else:
-                        fr = ''
-                    ur = '{}'.format(r2 - r1 + 1)
-                    print '{:<30s} {:>8s} {:>8s}'.format(rs, ur, fr)
-                    rp = r2
-        elif args.mode == 'uexp':
-            for c in cards:
-                if c.ctype == mp.CID.cell:
-                    c.get_values()
-                    if 'u' not in map(lambda t: t[1], c.values):
-                        c.input[-1] += ' u=0'
-                print c.card(),
-
-        elif args.mode == 'wrap':
-            for c in cards:
-                print c.card(True),
-
-        elif args.mode == 'rems':
-            for c in cards:
-                c.remove_spaces()
-                print c.card(),
-
-        elif args.mode == 'split':
-            # split input file into blocks
-            fp = {}
-            fp[mp.CID.message] = open(args.inp + '.1message', 'w')
-            fp[mp.CID.title]   = open(args.inp + '.2title', 'w')
-            fp[mp.CID.cell]    = open(args.inp + '.3cells', 'w')
-            fp[mp.CID.surface] = open(args.inp + '.4surfaces', 'w')
-            fp[mp.CID.data]    = open(args.inp + '.5data', 'w')
-            cct = cards[0].ctype
-            cmnt = None
-            for c in cards:
-                # blank line is attached to the end of block.
-                # Comment is printed before the next card.
-                if c.ctype > 0:
-                    # where to print is defined by card ctype:
-                    fff = fp[c.ctype]
-                if c.ctype == mp.CID.comment:
-                    # remember comment to print before next meaningful card
-                    cmnt = c
-                else:
-                    if cmnt:
-                        print >> fff, cmnt.card(),
-                        cmnt = None
-                    if c.ctype != mp.CID.blankline:
-                        # do not print blank lines
-                        print >> fff, c.card(),
-            # do not forget the last comment
-            if cmnt:
-                print >> fff, cmnt.card(),
-
-
-            for fff in fp.values():
-                fff.close()
-
-        elif args.mode == 'mdupl':
-            # remove duplicate material cards, if they are equal.
-
-            mset = set()
-            for c in cards:
-                c.get_values()
-                if c.ctype == mp.CID.data and c.dtype == 'Mn':
-                    if c.values[0][0] not in mset:
-                        print c.card(),
-                        mset.add(c.values[0][0])
-                else:
-                    print c.card(),
-
-        elif args.mode == 'sdupl':
-            # report duplicate (close) surfaces.
-            # dict of unique surafces
-            us = {}
-
-            #  surface types coefficients that can only be proportional
-            pcl =  {
-                    'p': (0,),
-                    'sq': (0, 7),
-                    'gq': (0,)
-                    }
-            for c in cards:
-                c.get_values()
-                if c.ctype == mp.CID.surface:
-                    # compare this surface with all previous and if unique, add to dict
-                    print '--surface', c.card(),
-                    ust = us.get(c.stype, {})
-                    if ust == {}:
-                        us[c.stype] = ust
-                    for sn, s in ust.items():
-                        if s.stype == c.stype:
-                            # current surface card and s have the same type. Compare coefficients:
-                            if mp.are_close_lists(s.scoefs, c.scoefs, pci=pcl.get(c.stype, [])):
-                                print 'is close to {}'.format(sn)
-                                break
-                    else:
-                        # add c to us:
-                        cn = c.values[0][0]  # surface name
-                        ust[cn] = c
-                        print 'is unique'
-
-        elif args.mode == 'msimp':
-            # simplify material cards
-            for c in cards:
-                if c.ctype == mp.CID.data:
-                    c.get_values()
-                    if c.dtype == 'Mn':
-                        inp = []
-                        inp.append(c.input[0].replace('} ', '} 1001 1.0 $ msimpl ', 1))
-                        for i in c.input[1:]:
-                            inp.append('c msimpl ' + i)
-                        c.input = inp
-                print c.card(),
-
-        elif args.mode == 'extr':
-            # extract cell specified in -c keyword and necessary materials, and surfaces.
-            cn = int(args.c)
-            # first, get all surfaces needed to represent the cn cell.
-            sset = set() # surfaces
-            mset = set() # material
-            tset = set() # transformations
-            for c in cards:
-                c.get_values()
-                if c.ctype == mp.CID.cell and c.name == cn:
-                    # get all surface names and the material, if any.
-                    for v, t in c.values:
-                        if t == 'sur':
-                            sset.add(v)
-                        elif t == 'mat':
-                            mset.add(v)
-                        elif t == 'tr':
-                            tset.add(v)
-                if c.ctype == mp.CID.surface and c.name in sset:
-                    # surface card can refer to tr
-                    for v, t in c.values:
-                        if t == 'tr':
-                            tset.add(v)
-
-            blk = None
-            for c in cards:
-                if c.ctype == mp.CID.title:
-                    print c.card(),
-                if blk != mp.CID.cell and c.ctype == mp.CID.cell and c.name == cn:
-                    print c.card(),
-                    blk = c.ctype
-                if c.ctype == mp.CID.surface:
-                    if blk == mp.CID.cell:
-                        print
-                        blk = c.ctype
-                    if  c.name in sset:
-                        print c.card(),
-                if c.ctype == mp.CID.data :
-                    if blk != c.ctype:
-                        print
-                        blk = c.ctype
-                    if c.dtype == 'Mn' and c.values[0][0] in mset:
-                        print c.card(),
-                    if c.dtype == 'TRn' and c.values[0][0] in tset:
-                        print c.card(),
-
-
-
-        elif args.mode == 'renum':
-            for c in cards:
-                c.get_values()
-
-            if args.map:
-                # if map file is given, ignore all -c, -s, -u and -m.
-                dm = mn.read_map_file(args.map)
-
-            else:
-                # number: index dictionary only if needed:
-                if 'i' in (args.c, args.s, args.m, args.u):
-                    di = mn.get_indices(cards)
-                else:
-                    di = {}
-
-
-                dm = {}
-                for t in ['cel', 'sur', 'mat', 'u']:
-                    dn = getattr(args, t[0])
-                    if dn == 'i':
-                        dm[t] = [None, di[t]] # None to raise an error, when None will be added to an int. (Indexes should be defined to all numbers, thus the default mapping should not be used.
-                    else:
-                        dm[t] = [int(dn), [(0, 0, 0)]] # do not modify zero material
-
-            mapping = mn.LikeFunction(dm, args.log!='')
-
-            for c in cards:
-                c.apply_map(mapping)
-                print c.card(),
-
-            if args.log != '':
-                mapping.write_log_as_map(args.log)
-
-
-if __name__ == '__main__':
-    main()
-
-=======
-#!/usr/bin/env python
-
-import argparse as ap
-import os.path
-from numjuggler import numbering as mn
-from numjuggler import parser as mp
-from numjuggler import nogq
-
-
-# help messages already wrapped:
-help_c = """
-Cell number increment. If an integer is given, it is added to all cell numbers
-(negative entries are valid as well). If "i" is given, cell numbers are
-replaced by their sequence numbers, in the order as they appear in the input
-file (the 1-st cell becomes number 1, etc)
-"""[1:]  # here I remove the 1-st newline
-
-help_s = '{} number increment, similar to "-c"'
-
-dhelp = {}
-dhelp['mode'] = """
-EXECUTION MODES
----------------
-
-The "--mode" argument defines the execution mode of the script. It can have the
-following string values:
-
-
-renum:
-    The default mode. Cells, surfaces, materials and universes are renamed
-    according to the -c, -s, -m, -u or --map command line options. The original
-    MCNP input file is not modified, the input file with renamed elements in
-    written to std.out.
-
-
-info:
-    The input file is analysed and ranges of used numbers for cells, surfaces,
-    ets. is written to std.out. Note that output of this mode can be used
-    (after necessary modifications) as input to the --map option.
-
-    The first two columns specify type (cells, surfaces, etc.) and the range of
-    used numbers. The third column shows the amount of numbers in current range,
-    and the last column shows how many numbers left unused between the current
-    and previous ranges.
-
-
-wrap:
-    Wrap lines in the MCNP input file to fit the 80-chars limit. Wrapped only
-    meaningful parts of the lines: if a line exceed 80 characters due to
-    comments (i.e.  any entries after "$" or "&"), it is not wrapped.
-
-
-rems:
-    Replace multiple spaces with only one space. This operation is performed
-    only to the meaningful parts of the input file, i.e. comments are leaved
-    unchanged.
-
-
-uexp:
-    Add explicit "u=0" to cells with no "u" parameter. This can be useful when
-    combining several input files into one model using universes. When cells
-    have explicit zero universes, they can be renumbered using the -u or --map
-    option in subsequent runs.  
-
-split: 
-    Split input into several files containing separate blocks. Output is written
-    to files
-
-        inp.1message
-        inp.2title
-        inp.3cells
-        inp.4surfaces
-        inp.5data
-
-    where inp is replaced by the name of the ofiginal input file. Note that
-    separate blocks do not contain blank lines. In order to concatenate block files 
-    together into a single input, one needs to insert blank lines:
-
-    > numjuggler --mode split inp_
-    > cat inp_.[1-5]* > inp2_          # inp2_ lacks all blank lines
-    > echo '' > bl
-    > cat inp_.1* bl inp_.2* bl inp_.3* bl inp_.4* bl inp_.5* bl > inp3_ # inp3_ is equivalent to inp_
-
-
-mdupl:
-    remove duplicate material cards. If an input file contains several mateiral
-    cards with the same name (number), only the first one is kept, the other
-    are skipped. 
-
-
-sdupl:
-    Report duplicate (close) surfaces.
-
-
-msimp:
-    Simplify material cards.
-    
-    
-extr:
-    Extract the cell specified in the -c keyword together with materials, surfaces 
-    and transformations.
-    
-    
-nogq:
-    Under development. Replaces GQ cards representing a cylinder with c/x plut tr card."""
-
-
-dhelp['map'] = """
-MAP FILE GENERAL INFO
----------------------
-
-Mapping rules can be specified in a separate file that is read when --map
-option is given.
-
-Different from the -c, -s, -m and -u options, in the map file one can specify
-mapping rules for separate ranges. Ultimately, all new cell, surface, material
-or universe names can be given explicitly.
-
-
-MAP FILE FORMAT
----------------
-
-The map file consists of lines of the following form:
-
-    t [range]: [+-]D
-
-The first entry, t, is a one character type specification: "c" for cells, "s"
-for surfaces, "m" for materials and "u" for universes.
-
-It is optionally followed by the range specifier that can be one number, for
-example "10", or two numbers delimited by two dashes, for example "10 -- 25". If
-the range is omitted, the line defines the default mapping, i.e. it is applied
-to elements not entering to all other ranges.
-
-The semicolon, ":", delimits the range specification from the specification of
-the mapping rule.  It is followed by an integer, optionally signed. This
-integer defines an increment to which numbers in the current range are
-increased. The mapping is than N -> N+D, where N is the original number from the
-range [N1, N2].
-
-When unsigned integer "D" is given on the line with range specification, i.e.
-with "N1" or "N1 -- N2", it is considered as the first element of the mapped
-range. Mapping in this case is N -> N+D-N1, where N in [N1, N2].
-
-
-MAP FILE EXAMPLES
------------------
-
-In the example below, cells from 1 to 10 inclusive are renamed to the range from
-11 to 20, cell 200 is renamed to 250 and to all other cells numbers are
-incremented by 1000:
-
-    c 1 -- 10: +10    # explicit sign means increment
-    c 200:     250    # no sign means new number
-    c:        1000    # all other cell numbers increment by 1000
-
-Another example specifies that only universe number 0 should be modified:
-
-    u 0: 10          # universe 0 will become number 10
-    u: 0             # not necessary, while the trivial mapping is by default.
-
-
-Provide all cell numbers explicitly (assume that input file has cells from 1 to
-5):
-
-    c 1: 12
-    c 2: 14
-    c 3: 16
-    c 4: 18
-    c 5: 20
-
-Note that the --mode info option gives a list of all used ranges and can be used
-as a basis for the mapping file.
-
-Only lines beginning with "c", "s", "u" or "m" and having the semicolon ":" are
-taken into account; all other lines are ignored. After the semicolon, only one
-entry is taken into account.
-
-"""
-
-dhelp['examples'] = """
-INVOCATION EXAMPLES
--------------------
-
-Get extended help:
-
-  > mcnp.juggler -h mode
-  > mcnp.juggler -h map
-
-
-Prepare model for insertion into another as universe 10:
-
-  > mcnp.juggler --mode uexp inp > inp1     # add u=0 to real-world cells
-  > echo "u0: 10 " > map.txt                # generate mapping file
-  > mcnp.juggler --map map.txt inp1 > inp2  # replace u=0 with u=10
-  > mcnp.juggler --mode wrap inp2 > inp3    # ensure all lines shorter 80 chars.
-
-
-Rename all cells and surfaces by adding 1000:
-
-  > mcnp.juggler -s 1000 -c 1000 inp > inp1
-  > mcnp.juggler --mode wrap inp1 > inp2    # ensure all lines shorter 80 chars.
-
-
-Rename all cells and surfaces by incrementing numbers as they appear in the
-input file. To check renumbering, store log and use it on the next step as the
-map file to perform the reverse renumbering.  Finally, remove extra spaces from
-the resulting file and original one, in order to simplify visual comparison:
-
-  > mcnp.juggler -c i -s i --log i1.log i1 > i2
-  > mcnp.juggler --map i1.log i2 > i3       # apply log as map file for reverse renubmering
-  > mcnp.juggler --mode rems i1 > c1        # remove extra spaces from original input
-  > mcnp.juggler --mode rems i3 > c3        # and from result of reverse renumbering
-  > vimdiff c1 c3                           # compare files visually
-
-
-"""
-
-dhelp['limitations'] = """
-LIMITATIONS
------------
-
-Cell parameters can be read only from the cell cards block. Cell parameters
-specified in the data cards block are ignored.
-
-Only subset of data cards is parsed to find cell, surface, etc. numbers. For
-example, cell and surface numbers will be recognized in a tally card, but
-material numbers will not be found in tally multiplier card. Also, cell and
-surface numbers in the source-related cards are nor recognized.
-
-Only a subset of execution modes were tested on the C-lite model. Current
-implementation is rather ineffective: complete renumbering of cells and
-surfaces in C-lite takes 5 -- 10 min.
-
-
-"""
-
-descr = """
-Renumber cells, surfaces, materials and universes in MCNP input file. The
-original MCNP input file name must be given as command line option, the modified
-MCNP input file is written to std.out." """[1:]
-
-# dhelp keys as a string, with the last ',' replaced with 'or' for more humanity
-dhelp_keys = str(dhelp.keys())[1:-1][::-1].replace(',', ' ro ', 1)[::-1]
-
-epilog = """
-Specify {} after -h for additional help.
-"""[1:].format(dhelp_keys)
-
-
-def main():
-    p = ap.ArgumentParser(prog='numjuggler', description=descr, epilog=epilog) # formatter_class=ap.RawTextHelpFormatter)
-    p.add_argument('inp', help='MCNP input file')
-    p.add_argument('-c', help=help_c, type=str, default='0')
-    p.add_argument('-s', help=help_s.format('Surface'), type=str, default='0')
-    p.add_argument('-m', help=help_s.format('Material'), type=str, default='0')
-    p.add_argument('-u', help=help_s.format('Universe'), type=str, default='0')
-    p.add_argument('--map', type=str, help='File, containing descrption of mapping. When specified, options "-c", "-s", "-m" and "-u" are ignored.', default='')
-    p.add_argument('--mode', type=str, help='Execution mode, "renum" by default', choices=['renum', 'info', 'wrap', 'uexp', 'rems', 'split', 'mdupl', 'sdupl', 'msimp', 'extr', 'nogq'], default='renum')
-    p.add_argument('--debug', help='Additional output for debugging', action='store_true')
-    p.add_argument('--log', type=str, help='Log file.', default='')
-
-    # parse help option in another parser:
-    ph = ap.ArgumentParser(add_help=False)
-    ph.add_argument('-h', help='Print help and exit', nargs='?', default='', const='gen')
-    harg, clo = ph.parse_known_args()
-    if harg.h:
-        if harg.h == 'gen':
-            p.print_help()
-        elif harg.h in dhelp.keys():
-            print dhelp[harg.h]
-        else:
-            print 'No help for ', harg.h
-            print 'Available help options: ', dhelp_keys
-    else:
-        args = p.parse_args(clo)
-        if args.debug:
-            # args.inp can be a path with folders. Ensure that the prefix
-            # 'debug.juggler' is added to the base filename only.
-            d, f = os.path.split(args.inp)
-            debug_file_name = os.path.join(d, 'debug.juggler.' + f)
-            # print
-            # print 'Debug info written to ', debug_file_name
-            # print
-            debuglog = open(debug_file_name, 'w')
-            print >> debuglog, 'command line arguments:', args
-        else:
-            debuglog = None
-
-        # process input file only once:
-        cards = list(mp.get_cards(args.inp, debuglog))
-
-        if args.mode == 'info':
-            indent = ' '*8
-            for c in cards:
-                c.get_values()
-            d = mn.get_numbers(cards)
-
-            if args.debug:
-                types = sorted(d.keys())
-            else:
-                types = ['cel', 'sur', 'mat', 'u', 'tal', 'tr']
-            for t in types:
-                nset = set(d.get(t, []))
-                print '-'* 40, t, len(nset)
-                rp = None
-                for r1, r2 in mn._get_ranges_from_set(nset):
-                    print '{}{:>3s}'.format(indent, t[0]),
-                    if r1 == r2:
-                        rs = ' {}'.format(r1)
-                    else:
-                        rs = ' {} -- {}'.format(r1, r2)
-                    if rp != None:
-                        fr = '{}'.format(r1 - rp - 1)
-                    else:
-                        fr = ''
-                    ur = '{}'.format(r2 - r1 + 1)
-                    print '{:<30s} {:>8s} {:>8s}'.format(rs, ur, fr)
-                    rp = r2
-        elif args.mode == 'uexp':
-            for c in cards:
-                if c.ctype == mp.CID.cell:
-                    c.get_values()
-                    if 'u' not in map(lambda t: t[1], c.values):
-                        c.input[-1] += ' u=0'
-                print c.card(),
-
-        elif args.mode == 'wrap':
-            for c in cards:
-                print c.card(True),
-
-        elif args.mode == 'rems':
-            for c in cards:
-                c.remove_spaces()
-                print c.card(),
-
-        elif args.mode == 'split':
-            # split input file into blocks
-            fp = {}
-            fp[mp.CID.message] = open(args.inp + '.1message', 'w')
-            fp[mp.CID.title]   = open(args.inp + '.2title', 'w')
-            fp[mp.CID.cell]    = open(args.inp + '.3cells', 'w')
-            fp[mp.CID.surface] = open(args.inp + '.4surfaces', 'w')
-            fp[mp.CID.data]    = open(args.inp + '.5data', 'w')
-            cct = cards[0].ctype
-            cmnt = None
-            for c in cards:
-                # blank line is attached to the end of block.
-                # Comment is printed before the next card.
-                if c.ctype > 0:
-                    # where to print is defined by card ctype:
-                    fff = fp[c.ctype]
-                if c.ctype == mp.CID.comment:
-                    # remember comment to print before next meaningful card
-                    cmnt = c
-                else:
-                    if cmnt:
-                        print >> fff, cmnt.card(),
-                        cmnt = None
-                    if c.ctype != mp.CID.blankline:
-                        # do not print blank lines
-                        print >> fff, c.card(),
-            # do not forget the last comment
-            if cmnt:
-                print >> fff, cmnt.card(),
-
-
-            for fff in fp.values():
-                fff.close()
-
-        elif args.mode == 'mdupl':
-            # remove duplicate material cards, if they are equal.
-
-            mset = set()
-            for c in cards:
-                c.get_values()
-                if c.ctype == mp.CID.data and c.dtype == 'Mn':
-                    if c.values[0][0] not in mset:
-                        print c.card(),
-                        mset.add(c.values[0][0])
-                else:
-                    print c.card(),
-
-        elif args.mode == 'sdupl':
-            # report duplicate (close) surfaces.
-            # dict of unique surafces
-            us = {}
-
-            #  surface types coefficients that can only be proportional
-            pcl =  {
-                    'p': (0,),
-                    'sq': (0, 7),
-                    'gq': (0,)
-                    }
-            for c in cards:
-                c.get_values()
-                if c.ctype == mp.CID.surface:
-                    # compare this surface with all previous and if unique, add to dict
-                    print '--surface', c.card(),
-                    ust = us.get(c.stype, {})
-                    if ust == {}:
-                        us[c.stype] = ust
-                    for sn, s in ust.items():
-                        if s.stype == c.stype:
-                            # current surface card and s have the same type. Compare coefficients:
-                            if mp.are_close_lists(s.scoefs, c.scoefs, pci=pcl.get(c.stype, [])):
-                                print 'is close to {}'.format(sn)
-                                break
-                    else:
-                        # add c to us:
-                        cn = c.values[0][0]  # surface name
-                        ust[cn] = c
-                        print 'is unique'
-
-        elif args.mode == 'msimp':
-            # simplify material cards
-            for c in cards:
-                if c.ctype == mp.CID.data:
-                    c.get_values()
-                    if c.dtype == 'Mn':
-                        inp = []
-                        inp.append(c.input[0].replace('} ', '} 1001 1.0 $ msimpl ', 1))
-                        for i in c.input[1:]:
-                            inp.append('c msimpl ' + i)
-                        c.input = inp
-                print c.card(),
-
-        elif args.mode == 'extr':
-            # extract cell specified in -c keyword and necessary materials, and surfaces.
-            cset = set(map(int, args.c.split()))
-            # first, get all surfaces needed to represent the cn cell.
-            sset = set() # surfaces
-            mset = set() # material
-            tset = set() # transformations
-            uset = set() # universe
-
-            # first run through cards: define filling
-            for c in cards:
-                c.get_values()
-                if c.ctype == mp.CID.cell and c.name in cset:
-                    if c.get_f() is not None:
-                        uset.add(c.get_f())
-
-            # next runs: find all other cells:
-            for c in cards:
-                if c.ctype == mp.CID.cell and c.get_u() in uset:
-                    cset.add(c.name)
-
-            # final run: for all cells find surfaces, materials, etc.                    
-            for c in cards:
-                if c.ctype == mp.CID.cell and c.name in cset:
-                    # get all surface names and the material, if any.
-                    for v, t in c.values:
-                        if t == 'sur':
-                            sset.add(v)
-                        elif t == 'mat':
-                            mset.add(v)
-                        elif t == 'tr':
-                            tset.add(v)
-
-                if c.ctype == mp.CID.surface and c.name in sset:
-                    # surface card can refer to tr
-                    for v, t in c.values:
-                        if t == 'tr':
-                            tset.add(v)
-
-            blk = None
-            for c in cards:
-                if c.ctype == mp.CID.title:
-                    print c.card(),
-                if c.ctype == mp.CID.cell and c.name in cset:
-                    print c.card(),
-                    blk = c.ctype
-                if c.ctype == mp.CID.surface:
-                    if blk == mp.CID.cell:
-                        print
-                        blk = c.ctype
-                    if  c.name in sset:
-                        print c.card(),
-                if c.ctype == mp.CID.data :
-                    if blk != c.ctype:
-                        print
-                        blk = c.ctype
-                    if c.dtype == 'Mn' and c.values[0][0] in mset:
-                        print c.card(),
-                    if c.dtype == 'TRn' and c.values[0][0] in tset:
-                        print c.card(),
-        
-        elif args.mode == 'nogq':
-            vfmt = ' {:15.8e}'*3
-            tfmt = 'tr{} 0 0 0 ' + ('\n     ' + vfmt)*3
-            trd = {} 
-            # replace GQ cylinders with c/x + tr 
-            for c in cards:
-                crd = c.card()
-                if c.ctype == mp.CID.surface:
-                    c.get_values()
-                    if c.stype == 'gq':
-                        p = nogq.get_gq_params(' '.join(c.input))
-                        a2, g, k = nogq.get_k(p)
-                        crd = crd[:-1] + '$ a^2={:12.6e} c={:12.6e}\n'.format(a2, g + a2)
-                        if abs((g + a2) / a2) < 1e-6:
-                            # this is a cylinder. Comment original card and write another one
-                            R, x0, i, j = nogq.cylinder(p, a2, g, k)                            
-                            # add transformation set
-                            tr = tuple(i) + tuple(j) + tuple(k) 
-                            for k, v in trd.items():
-                                if tr == v:
-                                    trn = k
-                                    break
-                            else:
-                                trn = len(trd) + 1
-                                trd[trn] = tr
-                            # replace surface card
-                            crd = 'c ' + '\nc '.join(c.card().splitlines())
-                            crd += '\n{} {} c/z {:15.8e} 0 {:15.8e}\n'.format(c.name, trn, x0, R)
-                print crd,
-                if trd and c.ctype == mp.CID.blankline:
-                    # this is blankline after surfaces. Put tr cards here
-                    for k, v in sorted(trd.items()):
-                        ijk = (k,) + v 
-                        print tfmt.format(*ijk)
-                    trd = {}
-
-
-        elif args.mode == 'renum':
-            for c in cards:
-                c.get_values()
-
-            if args.map:
-                # if map file is given, ignore all -c, -s, -u and -m.
-                dm = mn.read_map_file(args.map)
-
-            else:
-                # number: index dictionary only if needed:
-                if 'i' in (args.c, args.s, args.m, args.u):
-                    di = mn.get_indices(cards)
-                else:
-                    di = {}
-
-
-                dm = {}
-                for t in ['cel', 'sur', 'mat', 'u']:
-                    dn = getattr(args, t[0])
-                    if dn == 'i':
-                        dm[t] = [None, di[t]] # None to raise an error, when None will be added to an int. (Indexes should be defined to all numbers, thus the default mapping should not be used.
-                    else:
-                        dm[t] = [int(dn), [(0, 0, 0)]] # do not modify zero material
-
-            mapping = mn.LikeFunction(dm, args.log!='')
-
-            for c in cards:
-                c.apply_map(mapping)
-                print c.card(),
-
-            if args.log != '':
-                mapping.write_log_as_map(args.log)
-
-
-if __name__ == '__main__':
-    main()
->>>>>>> 0d2230bc
+#!/usr/bin/env python
+
+import argparse as ap
+import os.path
+from numjuggler import numbering as mn
+from numjuggler import parser as mp
+from numjuggler import nogq
+
+
+# help messages already wrapped:
+help_c = """
+Cell number increment. If an integer is given, it is added to all cell numbers
+(negative entries are valid as well). If "i" is given, cell numbers are
+replaced by their sequence numbers, in the order as they appear in the input
+file (the 1-st cell becomes number 1, etc)
+"""[1:]  # here I remove the 1-st newline
+
+help_s = '{} number increment, similar to "-c"'
+
+dhelp = {}
+dhelp['mode'] = """
+EXECUTION MODES
+---------------
+
+The "--mode" argument defines the execution mode of the script. It can have the
+following string values:
+
+
+renum:
+    The default mode. Cells, surfaces, materials and universes are renamed
+    according to the -c, -s, -m, -u or --map command line options. The original
+    MCNP input file is not modified, the input file with renamed elements in
+    written to std.out.
+
+
+info:
+    The input file is analysed and ranges of used numbers for cells, surfaces,
+    ets. is written to std.out. Note that output of this mode can be used
+    (after necessary modifications) as input to the --map option.
+
+    The first two columns specify type (cells, surfaces, etc.) and the range of
+    used numbers. The third column shows the amount of numbers in current range,
+    and the last column shows how many numbers left unused between the current
+    and previous ranges.
+
+
+wrap:
+    Wrap lines in the MCNP input file to fit the 80-chars limit. Wrapped only
+    meaningful parts of the lines: if a line exceed 80 characters due to
+    comments (i.e.  any entries after "$" or "&"), it is not wrapped.
+
+
+rems:
+    Replace multiple spaces with only one space. This operation is performed
+    only to the meaningful parts of the input file, i.e. comments are leaved
+    unchanged.
+
+
+uexp:
+    Add explicit "u=0" to cells with no "u" parameter. This can be useful when
+    combining several input files into one model using universes. When cells
+    have explicit zero universes, they can be renumbered using the -u or --map
+    option in subsequent runs.  
+
+split: 
+    Split input into several files containing separate blocks. Output is written
+    to files
+
+        inp.1message
+        inp.2title
+        inp.3cells
+        inp.4surfaces
+        inp.5data
+
+    where inp is replaced by the name of the ofiginal input file. Note that
+    separate blocks do not contain blank lines. In order to concatenate block files 
+    together into a single input, one needs to insert blank lines:
+
+    > numjuggler --mode split inp_
+    > cat inp_.[1-5]* > inp2_          # inp2_ lacks all blank lines
+    > echo '' > bl
+    > cat inp_.1* bl inp_.2* bl inp_.3* bl inp_.4* bl inp_.5* bl > inp3_ # inp3_ is equivalent to inp_
+
+
+mdupl:
+    remove duplicate material cards. If an input file contains several mateiral
+    cards with the same name (number), only the first one is kept, the other
+    are skipped. 
+
+
+sdupl:
+    Report duplicate (close) surfaces.
+
+
+msimp:
+    Simplify material cards.
+    
+    
+extr:
+    Extract the cell specified in the -c keyword together with materials, surfaces 
+    and transformations.
+    
+    
+nogq:
+    Under development. Replaces GQ cards representing a cylinder with c/x plut tr card."""
+
+
+dhelp['map'] = """
+MAP FILE GENERAL INFO
+---------------------
+
+Mapping rules can be specified in a separate file that is read when --map
+option is given.
+
+Different from the -c, -s, -m and -u options, in the map file one can specify
+mapping rules for separate ranges. Ultimately, all new cell, surface, material
+or universe names can be given explicitly.
+
+
+MAP FILE FORMAT
+---------------
+
+The map file consists of lines of the following form:
+
+    t [range]: [+-]D
+
+The first entry, t, is a one character type specification: "c" for cells, "s"
+for surfaces, "m" for materials and "u" for universes.
+
+It is optionally followed by the range specifier that can be one number, for
+example "10", or two numbers delimited by two dashes, for example "10 -- 25". If
+the range is omitted, the line defines the default mapping, i.e. it is applied
+to elements not entering to all other ranges.
+
+The semicolon, ":", delimits the range specification from the specification of
+the mapping rule.  It is followed by an integer, optionally signed. This
+integer defines an increment to which numbers in the current range are
+increased. The mapping is than N -> N+D, where N is the original number from the
+range [N1, N2].
+
+When unsigned integer "D" is given on the line with range specification, i.e.
+with "N1" or "N1 -- N2", it is considered as the first element of the mapped
+range. Mapping in this case is N -> N+D-N1, where N in [N1, N2].
+
+
+MAP FILE EXAMPLES
+-----------------
+
+In the example below, cells from 1 to 10 inclusive are renamed to the range from
+11 to 20, cell 200 is renamed to 250 and to all other cells numbers are
+incremented by 1000:
+
+    c 1 -- 10: +10    # explicit sign means increment
+    c 200:     250    # no sign means new number
+    c:        1000    # all other cell numbers increment by 1000
+
+Another example specifies that only universe number 0 should be modified:
+
+    u 0: 10          # universe 0 will become number 10
+    u: 0             # not necessary, while the trivial mapping is by default.
+
+
+Provide all cell numbers explicitly (assume that input file has cells from 1 to
+5):
+
+    c 1: 12
+    c 2: 14
+    c 3: 16
+    c 4: 18
+    c 5: 20
+
+Note that the --mode info option gives a list of all used ranges and can be used
+as a basis for the mapping file.
+
+Only lines beginning with "c", "s", "u" or "m" and having the semicolon ":" are
+taken into account; all other lines are ignored. After the semicolon, only one
+entry is taken into account.
+
+"""
+
+dhelp['examples'] = """
+INVOCATION EXAMPLES
+-------------------
+
+Get extended help:
+
+  > mcnp.juggler -h mode
+  > mcnp.juggler -h map
+
+
+Prepare model for insertion into another as universe 10:
+
+  > mcnp.juggler --mode uexp inp > inp1     # add u=0 to real-world cells
+  > echo "u0: 10 " > map.txt                # generate mapping file
+  > mcnp.juggler --map map.txt inp1 > inp2  # replace u=0 with u=10
+  > mcnp.juggler --mode wrap inp2 > inp3    # ensure all lines shorter 80 chars.
+
+
+Rename all cells and surfaces by adding 1000:
+
+  > mcnp.juggler -s 1000 -c 1000 inp > inp1
+  > mcnp.juggler --mode wrap inp1 > inp2    # ensure all lines shorter 80 chars.
+
+
+Rename all cells and surfaces by incrementing numbers as they appear in the
+input file. To check renumbering, store log and use it on the next step as the
+map file to perform the reverse renumbering.  Finally, remove extra spaces from
+the resulting file and original one, in order to simplify visual comparison:
+
+  > mcnp.juggler -c i -s i --log i1.log i1 > i2
+  > mcnp.juggler --map i1.log i2 > i3       # apply log as map file for reverse renubmering
+  > mcnp.juggler --mode rems i1 > c1        # remove extra spaces from original input
+  > mcnp.juggler --mode rems i3 > c3        # and from result of reverse renumbering
+  > vimdiff c1 c3                           # compare files visually
+
+
+"""
+
+dhelp['limitations'] = """
+LIMITATIONS
+-----------
+
+Cell parameters can be read only from the cell cards block. Cell parameters
+specified in the data cards block are ignored.
+
+Only subset of data cards is parsed to find cell, surface, etc. numbers. For
+example, cell and surface numbers will be recognized in a tally card, but
+material numbers will not be found in tally multiplier card. Also, cell and
+surface numbers in the source-related cards are nor recognized.
+
+Only a subset of execution modes were tested on the C-lite model. Current
+implementation is rather ineffective: complete renumbering of cells and
+surfaces in C-lite takes 5 -- 10 min.
+
+
+"""
+
+descr = """
+Renumber cells, surfaces, materials and universes in MCNP input file. The
+original MCNP input file name must be given as command line option, the modified
+MCNP input file is written to std.out." """[1:]
+
+# dhelp keys as a string, with the last ',' replaced with 'or' for more humanity
+dhelp_keys = str(dhelp.keys())[1:-1][::-1].replace(',', ' ro ', 1)[::-1]
+
+epilog = """
+Specify {} after -h for additional help.
+"""[1:].format(dhelp_keys)
+
+
+def main():
+    p = ap.ArgumentParser(prog='numjuggler', description=descr, epilog=epilog) # formatter_class=ap.RawTextHelpFormatter)
+    p.add_argument('inp', help='MCNP input file')
+    p.add_argument('-c', help=help_c, type=str, default='0')
+    p.add_argument('-s', help=help_s.format('Surface'), type=str, default='0')
+    p.add_argument('-m', help=help_s.format('Material'), type=str, default='0')
+    p.add_argument('-u', help=help_s.format('Universe'), type=str, default='0')
+    p.add_argument('--map', type=str, help='File, containing descrption of mapping. When specified, options "-c", "-s", "-m" and "-u" are ignored.', default='')
+    p.add_argument('--mode', type=str, help='Execution mode, "renum" by default', choices=['renum', 'info', 'wrap', 'uexp', 'rems', 'split', 'mdupl', 'sdupl', 'msimp', 'extr', 'nogq'], default='renum')
+    p.add_argument('--debug', help='Additional output for debugging', action='store_true')
+    p.add_argument('--log', type=str, help='Log file.', default='')
+
+    # parse help option in another parser:
+    ph = ap.ArgumentParser(add_help=False)
+    ph.add_argument('-h', help='Print help and exit', nargs='?', default='', const='gen')
+    harg, clo = ph.parse_known_args()
+    if harg.h:
+        if harg.h == 'gen':
+            p.print_help()
+        elif harg.h in dhelp.keys():
+            print dhelp[harg.h]
+        else:
+            print 'No help for ', harg.h
+            print 'Available help options: ', dhelp_keys
+    else:
+        args = p.parse_args(clo)
+        if args.debug:
+            # args.inp can be a path with folders. Ensure that the prefix
+            # 'debug.juggler' is added to the base filename only.
+            d, f = os.path.split(args.inp)
+            debug_file_name = os.path.join(d, 'debug.juggler.' + f)
+            # print
+            # print 'Debug info written to ', debug_file_name
+            # print
+            debuglog = open(debug_file_name, 'w')
+            print >> debuglog, 'command line arguments:', args
+        else:
+            debuglog = None
+
+        # process input file only once:
+        cards = list(mp.get_cards(args.inp, debuglog))
+
+        if args.mode == 'info':
+            indent = ' '*8
+            for c in cards:
+                c.get_values()
+            d = mn.get_numbers(cards)
+
+            if args.debug:
+                types = sorted(d.keys())
+            else:
+                types = ['cel', 'sur', 'mat', 'u', 'tal', 'tr']
+            for t in types:
+                nset = set(d.get(t, []))
+                print '-'* 40, t, len(nset)
+                rp = None
+                for r1, r2 in mn._get_ranges_from_set(nset):
+                    print '{}{:>3s}'.format(indent, t[0]),
+                    if r1 == r2:
+                        rs = ' {}'.format(r1)
+                    else:
+                        rs = ' {} -- {}'.format(r1, r2)
+                    if rp != None:
+                        fr = '{}'.format(r1 - rp - 1)
+                    else:
+                        fr = ''
+                    ur = '{}'.format(r2 - r1 + 1)
+                    print '{:<30s} {:>8s} {:>8s}'.format(rs, ur, fr)
+                    rp = r2
+        elif args.mode == 'uexp':
+            for c in cards:
+                if c.ctype == mp.CID.cell:
+                    c.get_values()
+                    if 'u' not in map(lambda t: t[1], c.values):
+                        c.input[-1] += ' u=0'
+                print c.card(),
+
+        elif args.mode == 'wrap':
+            for c in cards:
+                print c.card(True),
+
+        elif args.mode == 'rems':
+            for c in cards:
+                c.remove_spaces()
+                print c.card(),
+
+        elif args.mode == 'split':
+            # split input file into blocks
+            fp = {}
+            fp[mp.CID.message] = open(args.inp + '.1message', 'w')
+            fp[mp.CID.title]   = open(args.inp + '.2title', 'w')
+            fp[mp.CID.cell]    = open(args.inp + '.3cells', 'w')
+            fp[mp.CID.surface] = open(args.inp + '.4surfaces', 'w')
+            fp[mp.CID.data]    = open(args.inp + '.5data', 'w')
+            cct = cards[0].ctype
+            cmnt = None
+            for c in cards:
+                # blank line is attached to the end of block.
+                # Comment is printed before the next card.
+                if c.ctype > 0:
+                    # where to print is defined by card ctype:
+                    fff = fp[c.ctype]
+                if c.ctype == mp.CID.comment:
+                    # remember comment to print before next meaningful card
+                    cmnt = c
+                else:
+                    if cmnt:
+                        print >> fff, cmnt.card(),
+                        cmnt = None
+                    if c.ctype != mp.CID.blankline:
+                        # do not print blank lines
+                        print >> fff, c.card(),
+            # do not forget the last comment
+            if cmnt:
+                print >> fff, cmnt.card(),
+
+
+            for fff in fp.values():
+                fff.close()
+
+        elif args.mode == 'mdupl':
+            # remove duplicate material cards, if they are equal.
+
+            mset = set()
+            for c in cards:
+                c.get_values()
+                if c.ctype == mp.CID.data and c.dtype == 'Mn':
+                    if c.values[0][0] not in mset:
+                        print c.card(),
+                        mset.add(c.values[0][0])
+                else:
+                    print c.card(),
+
+        elif args.mode == 'sdupl':
+            # report duplicate (close) surfaces.
+            # dict of unique surafces
+            us = {}
+
+            #  surface types coefficients that can only be proportional
+            pcl =  {
+                    'p': (0,),
+                    'sq': (0, 7),
+                    'gq': (0,)
+                    }
+            for c in cards:
+                c.get_values()
+                if c.ctype == mp.CID.surface:
+                    # compare this surface with all previous and if unique, add to dict
+                    print '--surface', c.card(),
+                    ust = us.get(c.stype, {})
+                    if ust == {}:
+                        us[c.stype] = ust
+                    for sn, s in ust.items():
+                        if s.stype == c.stype:
+                            # current surface card and s have the same type. Compare coefficients:
+                            if mp.are_close_lists(s.scoefs, c.scoefs, pci=pcl.get(c.stype, [])):
+                                print 'is close to {}'.format(sn)
+                                break
+                    else:
+                        # add c to us:
+                        cn = c.values[0][0]  # surface name
+                        ust[cn] = c
+                        print 'is unique'
+
+        elif args.mode == 'msimp':
+            # simplify material cards
+            for c in cards:
+                if c.ctype == mp.CID.data:
+                    c.get_values()
+                    if c.dtype == 'Mn':
+                        inp = []
+                        inp.append(c.input[0].replace('} ', '} 1001 1.0 $ msimpl ', 1))
+                        for i in c.input[1:]:
+                            inp.append('c msimpl ' + i)
+                        c.input = inp
+                print c.card(),
+
+        elif args.mode == 'extr':
+            # extract cell specified in -c keyword and necessary materials, and surfaces.
+            cset = set(map(int, args.c.split()))
+            # first, get all surfaces needed to represent the cn cell.
+            sset = set() # surfaces
+            mset = set() # material
+            tset = set() # transformations
+            uset = set() # universe
+
+            # first run through cards: define filling
+            for c in cards:
+                c.get_values()
+                if c.ctype == mp.CID.cell and c.name in cset:
+                    if c.get_f() is not None:
+                        uset.add(c.get_f())
+
+            # next runs: find all other cells:
+            for c in cards:
+                if c.ctype == mp.CID.cell and c.get_u() in uset:
+                    cset.add(c.name)
+
+            # final run: for all cells find surfaces, materials, etc.                    
+            for c in cards:
+                if c.ctype == mp.CID.cell and c.name in cset:
+                    # get all surface names and the material, if any.
+                    for v, t in c.values:
+                        if t == 'sur':
+                            sset.add(v)
+                        elif t == 'mat':
+                            mset.add(v)
+                        elif t == 'tr':
+                            tset.add(v)
+
+                if c.ctype == mp.CID.surface and c.name in sset:
+                    # surface card can refer to tr
+                    for v, t in c.values:
+                        if t == 'tr':
+                            tset.add(v)
+
+            blk = None
+            for c in cards:
+                if c.ctype == mp.CID.title:
+                    print c.card(),
+                if c.ctype == mp.CID.cell and c.name in cset:
+                    print c.card(),
+                    blk = c.ctype
+                if c.ctype == mp.CID.surface:
+                    if blk == mp.CID.cell:
+                        print
+                        blk = c.ctype
+                    if  c.name in sset:
+                        print c.card(),
+                if c.ctype == mp.CID.data :
+                    if blk != c.ctype:
+                        print
+                        blk = c.ctype
+                    if c.dtype == 'Mn' and c.values[0][0] in mset:
+                        print c.card(),
+                    if c.dtype == 'TRn' and c.values[0][0] in tset:
+                        print c.card(),
+        
+        elif args.mode == 'nogq':
+            vfmt = ' {:15.8e}'*3
+            tfmt = 'tr{} 0 0 0 ' + ('\n     ' + vfmt)*3
+            trd = {} 
+            # replace GQ cylinders with c/x + tr 
+            for c in cards:
+                crd = c.card()
+                if c.ctype == mp.CID.surface:
+                    c.get_values()
+                    if c.stype == 'gq':
+                        p = nogq.get_gq_params(' '.join(c.input))
+                        a2, g, k = nogq.get_k(p)
+                        crd = crd[:-1] + '$ a^2={:12.6e} c={:12.6e}\n'.format(a2, g + a2)
+                        if abs((g + a2) / a2) < 1e-6:
+                            # this is a cylinder. Comment original card and write another one
+                            R, x0, i, j = nogq.cylinder(p, a2, g, k)                            
+                            # add transformation set
+                            tr = tuple(i) + tuple(j) + tuple(k) 
+                            for k, v in trd.items():
+                                if tr == v:
+                                    trn = k
+                                    break
+                            else:
+                                trn = len(trd) + 1
+                                trd[trn] = tr
+                            # replace surface card
+                            crd = 'c ' + '\nc '.join(c.card().splitlines())
+                            crd += '\n{} {} c/z {:15.8e} 0 {:15.8e}\n'.format(c.name, trn, x0, R)
+                print crd,
+                if trd and c.ctype == mp.CID.blankline:
+                    # this is blankline after surfaces. Put tr cards here
+                    for k, v in sorted(trd.items()):
+                        ijk = (k,) + v 
+                        print tfmt.format(*ijk)
+                    trd = {}
+
+
+        elif args.mode == 'renum':
+            for c in cards:
+                c.get_values()
+
+            if args.map:
+                # if map file is given, ignore all -c, -s, -u and -m.
+                dm = mn.read_map_file(args.map)
+
+            else:
+                # number: index dictionary only if needed:
+                if 'i' in (args.c, args.s, args.m, args.u):
+                    di = mn.get_indices(cards)
+                else:
+                    di = {}
+
+
+                dm = {}
+                for t in ['cel', 'sur', 'mat', 'u']:
+                    dn = getattr(args, t[0])
+                    if dn == 'i':
+                        dm[t] = [None, di[t]] # None to raise an error, when None will be added to an int. (Indexes should be defined to all numbers, thus the default mapping should not be used.
+                    else:
+                        dm[t] = [int(dn), [(0, 0, 0)]] # do not modify zero material
+
+            mapping = mn.LikeFunction(dm, args.log!='')
+
+            for c in cards:
+                c.apply_map(mapping)
+                print c.card(),
+
+            if args.log != '':
+                mapping.write_log_as_map(args.log)
+
+
+if __name__ == '__main__':
+    main()
+